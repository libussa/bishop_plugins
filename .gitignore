*.pyc
<<<<<<< HEAD
*gazelle.conf
=======
*gazelle.conf
*tmp.py
>>>>>>> 8b40eb19
<|MERGE_RESOLUTION|>--- conflicted
+++ resolved
@@ -1,7 +1,3 @@
 *.pyc
-<<<<<<< HEAD
 *gazelle.conf
-=======
-*gazelle.conf
-*tmp.py
->>>>>>> 8b40eb19
+*tmp.py